--- conflicted
+++ resolved
@@ -23,7 +23,6 @@
 - [FIXED] 4.3 - citations need to appear after the keyword is mentioned at all times, for instance QLoRA 
 - [FIXED] 4.4 - equation 4.6 is hanging alone
 - [FIXED] 4.5 - Aerial-D not AerialD, also on figure 4.6 caption
-<<<<<<< HEAD
 - [FIXED] 5 - do not say AerialSeg
 - [FIXED] 5 - root is poorly written, we should start with a carry over of the dataset we have just built in the previous chapter and how we will now use it to experiment, in addition to other datasets, to train and evaluate models. Remove the strange prompt to every figure table etc, clearly an error
 - [FIXED] 5.1 - missing citations to PyTorch and even LoRA and others. It is not fine tuned for aerial imagery out of the box, the LoRA matrices are what we train as per the RSRefSeg paper, plus the attention prompter. Consider revisiting the description of RSRefSeg in related work to better explain the role of attnprompter
@@ -32,27 +31,6 @@
 - [FIXED] 5.3 -  poorly written introduction to section. "Our main experiment" or "We first begin our experimentations with training a single model on all 5 datasets, while testing it also on all of them". 
 - [FIXED] 5.3 percentages overflowing the paper
 - [FIXED] 5.3 -  the model does not match or exceed, it has comparable results to the results reported in those papers
-- 5.4 - missing root of the section
-- 5.4.1 - do not mention the change in SAM model since we are now only using Base and rank 16. 
-- 5.4.1 - inconsistency with percentages being bold in this section but not on the others
-- 5.4.2 -  no reminder of the LLM enhancement phase and how we can choose a different LLM etc, therefore we do ablation to see the impact of switching LLMs etc
-- 5.4.2 -  table 5.3 is huge
-- 5.4.2 - because infrence no longer depends on a comercial api is wrong, its because the o3 model is much larger and requires a lot more compute to run compared to gemma3
-- 5.4.2 - footnote might not be allowed in dissertation
-- 5.4.3 -  table needs update to the results
-- [FIXED] 6 - do not say AerialSeg
-- [FIXED] 6 - root should preface the next two sections, "we finalize the work by concluding over the accomplishements, and also looking ahead into the future to extensions of this work and directions" something on those lines
-- [FIXED] 6.2 - such as GPT-5 eg o3 is strange, which is it
-- [FIXED] 6.2 - gemini 2.5 citation is wrong, pixel level understanding is not advartised like that or in those words
-=======
-- 5 - do not say AerialSeg
-- 5 - root is poorly written, we should start with a carry over of the dataset we have just built in the previous chapter and how we will now use it to experiment, in addition to other datasets, to train and evaluate models. Remove the strange prompt to every figure table etc, clearly an error
-- 5.1 - missing citations to PyTorch and even LoRA and others. It is not fine tuned for aerial imagery out of the box, the LoRA matrices are what we train as per the RSRefSeg paper, plus the attention prompter. Consider revisiting the description of RSRefSeg in related work to better explain the role of attnprompter
-- 5.2 - we now use SAM-ViT-Base, not Large. "The model" , not "The checkpoint"
-- 5.2 - poor explanation of choice for Unique Only set. It is because we are trying to not overwhelm the other datasets. Mention to ablation studies showing that the Unique Expressions contain a lot of signal as shown in the generalization capability of a model trained on Unique Only. 
-- 5.3 -  poorly written introduction to section. "Our main experiment" or "We first begin our experimentations with training a single model on all 5 datasets, while testing it also on all of them". 
-- 5.3 percentages overflowing the paper
-- 5.3 -  the model does not match or exceed, it has comparable results to the results reported in those papers
 - [FIXED] 5.4 - missing root of the section
 - [FIXED] 5.4.1 - do not mention the change in SAM model since we are now only using Base and rank 16. 
 - [FIXED] 5.4.1 - inconsistency with percentages being bold in this section but not on the others
@@ -61,11 +39,10 @@
 - [FIXED] 5.4.2 - because infrence no longer depends on a comercial api is wrong, its because the o3 model is much larger and requires a lot more compute to run compared to gemma3
 - [FIXED] 5.4.2 - footnote might not be allowed in dissertation
 - [FIXED] 5.4.3 -  table needs update to the results
-- 6 - do not say AerialSeg
-- 6 - root should preface the next two sections, "we finalize the work by concluding over the accomplishements, and also looking ahead into the future to extensions of this work and directions" something on those lines
-- 6.2 - such as GPT-5 eg o3 is strange, which is it
-- 6.2 - gemini 2.5 citation is wrong, pixel level understanding is not advartised like that or in those words
->>>>>>> 14932d20
+- [FIXED] 6 - do not say AerialSeg
+- [FIXED] 6 - root should preface the next two sections, "we finalize the work by concluding over the accomplishements, and also looking ahead into the future to extensions of this work and directions" something on those lines
+- [FIXED] 6.2 - such as GPT-5 eg o3 is strange, which is it
+- [FIXED] 6.2 - gemini 2.5 citation is wrong, pixel level understanding is not advartised like that or in those words
 - Appendix A - missing reference to it on LLM enhancement section. Missing also description of complex dual image prompting tactic on LLM enhancement section
 - missing list of acronyms
 - We need to stick all figures to the top of the page
