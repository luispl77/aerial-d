# TODO - Development Tasks

## Tasks That Need To Be Completed

### Article writing
Related Work:
* "as well as benchmarks that test language" innacurate, as it suggests there are datasets and benchmarks, when there are only datasets. A more accurate addition to the first phrase would be simply replacing benchmarks with datasets.
* missing citation on CLIP and SigLIP
* talking about RMSIN, we should mention the core techers they are using for the three module. for instance, ARC is convolution, while the IIM contains a transformer block, CIM uses cross attention. we should alsomention that while this uses specialized networks for the vision backbone they use a swin transformer and a bert for language backbone. SO in reality, this seciton 2.2 Architectures for RRSIS needs a major rewrite because there is no such thing as "specialized networks" , everythin uses backbones. so we need to drop the "two families" thing. the other angle that needs rewriting is mentioning all these names IIM or CIM or ARC. this is not relevant. when describing each architecture, we should instead focus on backbones and how information is fused together: cross attention, convolution, and the general flow of the information while focusing not on random terms but the concepts that are employed. 
* in fact, MRSNet is very similar to RMSIN, same backbones but the feature interaction is slightly different. needs more research to understand the brief highlihgt of difference
* RSRefSeg is different, as it uses CLIP with SAM as the backbones, and has a lightweight fusion using convulutional layers to prompt SAM using the features from the CLIP text and vision encoders. It forms sparse prompts and dense prompts, and training is done on those convolutional layers as well as added LoRA matrices to the layers in CLIP and SAM vision encoder to adapt to the domain as well as extract important domain specific features that layer allow the model to segment the region
* again on the overview we remove the innacura specialized network paths. 
* going back to the datasets related work analysis, on RRSIS-D i think we forgot to mentino the source of data is DIOR, lets include that
* we also forgot to mention RSRefSeg achieves SOTA benchmark IoU scores on RRSIS-Dand this is also proof of its effectiveness for the RRSIS task. 
* on the end of the overview, there is an unsupported claim to strong generalization and "modest adaptation" lets not say these things, lets just focus on the supporting RRSIS-D results and strong / modern backbone utilization compared to the other architectures
* also replcae "comprehensive benchmark" with comprehensive dataset again
<<<<<<< HEAD
Experiments:
* "we first describe the model architecture and training setup used"
* on Model Architecture, it has too much fluf, the point is to just say that we chose to utilize an existing proven model architecture, and the one we chose for the experiments was RSRefSeg due to stong reported results on RRSIS-D already. We also were able to adapt this archtiecture completely into our own PyTorch implementation adn verify those same results on RRSIS-D indenpendely, which confirmed the trust in the architecture to proceed with experiments. the rest of the seciton is good actually, just this littly clarification
* we can include the GPU utilized was RTX A6000, one. we can specify the resultion of siglip was 384x384 . we already say that actually later, but best to place it early next to siglip. 
* there is a problem across the paper with terminology being inconsistent on the Unique Only and Enhanced Only. these mean LLM Language Variations and LLM Visual Variations expressions, and we need to utilize these two terms only. 
* "Aerial-D uses the combined-all validation set" this needs to be more clear, something like it uses all the 405k expressions. however we do break that down into two, smantic and instance 
* we removed the threshold pass metrics so we need to remove that from text too
* "by supervision type" we need another term, by target type maybe, semantic targets (land cover and all objects of a category) adn instance types (target single instances and groups of instances) as well as the full evaluation on all 405k targets.
* "awaiting the placeholder entires" remove this now. explain difference between l and b are the rank, b stands for base and uses rank 16, l stands for large and uses rank 32, also b uses sam vit base, l uses sam vit large
* on the Table 3, these are meant to be used as baseline values for future work evaluated on Aerial-D of other models 
* on the scores of table 4, we dont need to specify numbers on our description, just highlight the key thing: the model matches or surpasses performance compared to existing models evaluated on those same datasets, in some cases, while maintaining robust performance on historic image filter handling and all 5 datasets evaluated in total. 
* "the pending run" remove that obviously
* "the combined model blends rule with llm expressions" wrong, it usees only LLM Visual Variations expressions, and this is exactly motivated and shown on this ablatino study where the model is trained only on aerial-d, 4 different models, and in fact the LLM Visual Variations have quite a bit generalizaiton capability due to the richness of the language, which makes for a higher signal subset of aeriald that requires less data to converge as shown by the epoch numbers until validation starts to rise
* "gemma 3 frequently hallucinates" important to also highlight that it also fails to follow insttructions to do both the required tasks correctly in addition to to producing that correct output schema and producing artifacts such as mentionning the red bounding box which is meant as a guide to the target and not to be mentioned in the final expression
* on the historic ablation, we utilize the base b model for comparison, ebcause it rains faster
* "each block now seperates" remove this obviosly, "now" lol
Conclusion and Future Work:
* "benchmarks" become datasets
* on the future work for multilingual, we can also mention more generally we can use specialized translation models to produce multilingual expression translations from the dataset, while keeping the full process still fully automatic. thes models can be LLMs with the proven gemma 3 distilation pipeline being able to be adapted for this task, or a dedicated translation model such as tower instruct
* for the gemini 2.5 "exhibit image geneation" is innacurate, rather the model is trained to produce complete segmentation masks of objects and bounding boxes, with remarkable generalizaiont capabilities inherent of foundation LLMs, can be used to for instance take every image of Aerial-D and produce additional instance segmentations , expanding the mask and object/target variety in the dataset to be unrestricted, much like we unrestrict the language
* on the conclusion side, emphasize the importance of Aerial-D in enabling a harder benchmark for RRSIS and in general referring expression segmentaiton in aerial pphotos, allowing for model work and experimentation with it 

=======
Aerial-D Dataset Construction:
* "our distillation approach" is incomplete, what is is is a multimodal LLM expression generation component which includes a cost and efficient preceding distillation step on the LLM to allow us to generate expressions on a large scale of targets
* the source datasets order of explanation of the image resizing and sliding windo is innacurate. we should say for LoveDA we simply resize to 480x480, etc, because images are just square images already, while iSAID has uniquely high resultion and varying resolution images, which require a sliding window approach with that same 480x480 resultion to get all patches that have instances into our starting images and annotations. 
* we say "buildings and water are amenable" this is incomplete and vague writing, the point is that because those are usually isolated and bounded instance like compoennets, we do a transformation through connnected component analysis on LoveDA on those two categories, creating a instance dataset from those semantic categories , while the others are kept with semantic lables such as "all agricultural land in the image".
* "describe these targets objects in natural language using only what we know from their bboxes etc"
* HSV missing acronym expansion, color values
* lacking a bit more information on color selection. a simple mention to threshold values that aim to select a color with high confidence that its legit while dropping instances that show multi hues and are not evident which color they are
* "we target the enhancement from two approaches" we can be a bit more accurate and say we prompt the LLM with two different tasks
* "we provide bounding box annotations" more accurately, we overlap the bounding box or boxes of the target to help the LLM find it more easily. We also use other tricks to focus the attention of the LLM, providing two images, the first the entire original imagea and a second close up view on the target which helps with small targets and looking at surrounding features. we also utilize a mask overlay for land cover categories such as vegetation, because bounding boxes are not adequate to help locate these regions.
* on the distillation side, we also note that the method also makes the student model Gemma3 avoid common pitfalls related to lack of instructions follwoing, for instance, mentioning the bounding box in the reffering expression, adhering to the task schema reliably, and outputing consistent styles of referring expressions, as well as the obvious reduced hallucination, partly due to the LoRa matrices being applied on the SigLIP vision encoder that Gemma3 itself uses for its multimodal backbone. when we mention the comparison with the base Gemma3 model, its important to highlight that this model is completely unusable out of the box because it does not even follow the required 2 task system wihtout finetuning due to its limited size, making the distallation necessary
* we may need to reveiw the historic filter agumentation to clarify if its accruate with the code and also th explanation. 
* i forgot a crucial aspect about the necessity of the rule based component, is in identifying targets that are unambiguous right out of the box. without this compoenent, the ambiguity problem of the expressions would make for a very unreliable dataset wher the expressions pointed to multiple targets, affecting trainng and model performance. its the selection of the targets by the rule based system that serves as a filter over ambiguous and hard to distinguish objects that might be present particularly in high density scenes. 
* on the comparison with other datasets, lets also describe and clarify the number of referring instances/groups versus the number of semantic categories. these two numbers are also shown in the comparison table
>>>>>>> 13983868
### Dissertation writing:

* Cover - add the Examination Committee and correct month and year
* 3.1.3 - missing mention to figure 3.4 and to all tables in text
* 3.2 - missing citations for CLIP and SigLIP, and others.
* 3.2 - missing citation to RSRefSeg , citations go directly after the first mentions of those resources
* Appendix A - missing reference to it on LLM enhancement section. Missing also description of complex dual image prompting tactic on LLM enhancement section
* missing list of acronyms
* We need to stick all figures to the top of the page
* 

### Code:

#### root README.md:
* Unnatural start to first subsection. Should begin with "the core of the work is to build Aerial-D , and on datagen folder is where all the tools are, from"
* Unnatural second subsection. "We implement the RSRefSeg architecture (github link) in pytorhc from scratch. the clipsam folder contains model.py describing the architecture, train.py to train, test.py etc etc"
* The Aerial-D creation pipeline includes a llm enhancement step, as described in the paper, in order to generate rich refering expressions. the llm folder contains the code to fine tune gemma 3 as well as obtain the data for it with o3

#### datagen/README.md
* Remove deepgloble as it is no longer part of the dataset
* missing mentioning bash scripts that download all the datasets
* only rule_viewer.py is functional currently
* missing mention to how to run the last step of the pipeline, the LLM enhancement

#### llm/README.md
* remove the gemma 3 enhancement scripts mention, as the last step of the pipeline takes care of that
* focus on first the o3 synthetic generation script
* then we mention how to train on the folder taht the o3 outputed

#### clipsam/README.md is mostly fine

## Completed Tasks

### Article writing
<<<<<<< HEAD
Introduction:
* missing command after "group-level expressions"
* "A critical component to developing" here we say models for RRSIS, but more generally its models for RRSIS and referring segmentation of aerial photos
* "compared with prior RRSIS datasets" lands wrong, is it the large-scale? we should explicitly mention something like , significantly larger than some of the prior RRSIS benchmarks
* "each sample includes a hisstoric counterpart" innacurate, the historic filters are applied on the fly. Therefore, we remove completely this phrase.
* "datasets from instance segmentation datasets" becomes instance/semantic segmentaion datasets
* "applying the full toolchain" innacurate, we apply only the historic image transformations to other datasets, excepet for one which we apply some of the rule based tools. therefore, the accurate way of saying is not "full tool chain" but "some of our tools such as the historic transformations" and it is not across all data either

Aerial-D Dataset Construction:
* "our distillation approach" is incomplete, what is is is a multimodal LLM expression generation component which includes a cost and efficient preceding distillation step on the LLM to allow us to generate expressions on a large scale of targets
* the source datasets order of explanation of the image resizing and sliding windo is innacurate. we should say for LoveDA we simply resize to 480x480, etc, because images are just square images already, while iSAID has uniquely high resultion and varying resolution images, which require a sliding window approach with that same 480x480 resultion to get all patches that have instances into our starting images and annotations. 
* we say "buildings and water are amenable" this is incomplete and vague writing, the point is that because those are usually isolated and bounded instance like compoennets, we do a transformation through connnected component analysis on LoveDA on those two categories, creating a instance dataset from those semantic categories , while the others are kept with semantic lables such as "all agricultural land in the image".
* "describe these targets objects in natural language using only what we know from their bboxes etc"
* HSV missing acronym expansion, color values
* lacking a bit more information on color selection. a simple mention to threshold values that aim to select a color with high confidence that its legit while dropping instances that show multi hues and are not evident which color they are
* "we target the enhancement from two approaches" we can be a bit more accurate and say we prompt the LLM with two different tasks
* "we provide bounding box annotations" more accurately, we overlap the bounding box or boxes of the target to help the LLM find it more easily. We also use other tricks to focus the attention of the LLM, providing two images, the first the entire original imagea and a second close up view on the target which helps with small targets and looking at surrounding features. we also utilize a mask overlay for land cover categories such as vegetation, because bounding boxes are not adequate to help locate these regions.
* on the distillation side, we also note that the method also makes the student model Gemma3 avoid common pitfalls related to lack of instructions follwoing, for instance, mentioning the bounding box in the reffering expression, adhering to the task schema reliably, and outputing consistent styles of referring expressions, as well as the obvious reduced hallucination, partly due to the LoRa matrices being applied on the SigLIP vision encoder that Gemma3 itself uses for its multimodal backbone. when we mention the comparison with the base Gemma3 model, its important to highlight that this model is completely unusable out of the box because it does not even follow the required 2 task system wihtout finetuning due to its limited size, making the distallation necessary
* we may need to reveiw the historic filter agumentation to clarify if its accruate with the code and also th explanation. 
* i forgot a crucial aspect about the necessity of the rule based component, is in identifying targets that are unambiguous right out of the box. without this compoenent, the ambiguity problem of the expressions would make for a very unreliable dataset wher the expressions pointed to multiple targets, affecting trainng and model performance. its the selection of the targets by the rule based system that serves as a filter over ambiguous and hard to distinguish objects that might be present particularly in high density scenes. 
* on the comparison with other datasets, lets also describe and clarify the number of referring instances/groups versus the number of semantic categories. these two numbers are also shown in the comparison table
=======
Experiments:
* "we first describe the model architecture and training setup used"
* on Model Architecture, it has too much fluf, the point is to just say that we chose to utilize an existing proven model architecture, and the one we chose for the experiments was RSRefSeg due to stong reported results on RRSIS-D already. We also were able to adapt this archtiecture completely into our own PyTorch implementation adn verify those same results on RRSIS-D indenpendely, which confirmed the trust in the architecture to proceed with experiments. the rest of the seciton is good actually, just this littly clarification
* we can include the GPU utilized was RTX A6000, one. we can specify the resultion of siglip was 384x384 . we already say that actually later, but best to place it early next to siglip. 
* there is a problem across the paper with terminology being inconsistent on the Unique Only and Enhanced Only. these mean LLM Language Variations and LLM Visual Variations expressions, and we need to utilize these two terms only. 
* "Aerial-D uses the combined-all validation set" this needs to be more clear, something like it uses all the 405k expressions. however we do break that down into two, smantic and instance 
* we removed the threshold pass metrics so we need to remove that from text too
* "by supervision type" we need another term, by target type maybe, semantic targets (land cover and all objects of a category) adn instance types (target single instances and groups of instances) as well as the full evaluation on all 405k targets.
* "awaiting the placeholder entires" remove this now. explain difference between l and b are the rank, b stands for base and uses rank 16, l stands for large and uses rank 32, also b uses sam vit base, l uses sam vit large
* on the Table 3, these are meant to be used as baseline values for future work evaluated on Aerial-D of other models 
* on the scores of table 4, we dont need to specify numbers on our description, just highlight the key thing: the model matches or surpasses performance compared to existing models evaluated on those same datasets, in some cases, while maintaining robust performance on historic image filter handling and all 5 datasets evaluated in total. 
* "the pending run" remove that obviously
* "the combined model blends rule with llm expressions" wrong, it usees only LLM Visual Variations expressions, and this is exactly motivated and shown on this ablatino study where the model is trained only on aerial-d, 4 different models, and in fact the LLM Visual Variations have quite a bit generalizaiton capability due to the richness of the language, which makes for a higher signal subset of aeriald that requires less data to converge as shown by the epoch numbers until validation starts to rise
* "gemma 3 frequently hallucinates" important to also highlight that it also fails to follow insttructions to do both the required tasks correctly in addition to to producing that correct output schema and producing artifacts such as mentionning the red bounding box which is meant as a guide to the target and not to be mentioned in the final expression
* on the historic ablation, we utilize the base b model for comparison, ebcause it rains faster
* "each block now seperates" remove this obviosly, "now" lol
Conclusion and Future Work:
* "benchmarks" become datasets
* on the future work for multilingual, we can also mention more generally we can use specialized translation models to produce multilingual expression translations from the dataset, while keeping the full process still fully automatic. thes models can be LLMs with the proven gemma 3 distilation pipeline being able to be adapted for this task, or a dedicated translation model such as tower instruct
* for the gemini 2.5 "exhibit image geneation" is innacurate, rather the model is trained to produce complete segmentation masks of objects and bounding boxes, with remarkable generalizaiont capabilities inherent of foundation LLMs, can be used to for instance take every image of Aerial-D and produce additional instance segmentations , expanding the mask and object/target variety in the dataset to be unrestricted, much like we unrestrict the language
* on the conclusion side, emphasize the importance of Aerial-D in enabling a harder benchmark for RRSIS and in general referring expression segmentaiton in aerial pphotos, allowing for model work and experimentation with it 
>>>>>>> 13983868
<|MERGE_RESOLUTION|>--- conflicted
+++ resolved
@@ -14,7 +14,6 @@
 * we also forgot to mention RSRefSeg achieves SOTA benchmark IoU scores on RRSIS-Dand this is also proof of its effectiveness for the RRSIS task. 
 * on the end of the overview, there is an unsupported claim to strong generalization and "modest adaptation" lets not say these things, lets just focus on the supporting RRSIS-D results and strong / modern backbone utilization compared to the other architectures
 * also replcae "comprehensive benchmark" with comprehensive dataset again
-<<<<<<< HEAD
 Experiments:
 * "we first describe the model architecture and training setup used"
 * on Model Architecture, it has too much fluf, the point is to just say that we chose to utilize an existing proven model architecture, and the one we chose for the experiments was RSRefSeg due to stong reported results on RRSIS-D already. We also were able to adapt this archtiecture completely into our own PyTorch implementation adn verify those same results on RRSIS-D indenpendely, which confirmed the trust in the architecture to proceed with experiments. the rest of the seciton is good actually, just this littly clarification
@@ -36,22 +35,6 @@
 * on the future work for multilingual, we can also mention more generally we can use specialized translation models to produce multilingual expression translations from the dataset, while keeping the full process still fully automatic. thes models can be LLMs with the proven gemma 3 distilation pipeline being able to be adapted for this task, or a dedicated translation model such as tower instruct
 * for the gemini 2.5 "exhibit image geneation" is innacurate, rather the model is trained to produce complete segmentation masks of objects and bounding boxes, with remarkable generalizaiont capabilities inherent of foundation LLMs, can be used to for instance take every image of Aerial-D and produce additional instance segmentations , expanding the mask and object/target variety in the dataset to be unrestricted, much like we unrestrict the language
 * on the conclusion side, emphasize the importance of Aerial-D in enabling a harder benchmark for RRSIS and in general referring expression segmentaiton in aerial pphotos, allowing for model work and experimentation with it 
-
-=======
-Aerial-D Dataset Construction:
-* "our distillation approach" is incomplete, what is is is a multimodal LLM expression generation component which includes a cost and efficient preceding distillation step on the LLM to allow us to generate expressions on a large scale of targets
-* the source datasets order of explanation of the image resizing and sliding windo is innacurate. we should say for LoveDA we simply resize to 480x480, etc, because images are just square images already, while iSAID has uniquely high resultion and varying resolution images, which require a sliding window approach with that same 480x480 resultion to get all patches that have instances into our starting images and annotations. 
-* we say "buildings and water are amenable" this is incomplete and vague writing, the point is that because those are usually isolated and bounded instance like compoennets, we do a transformation through connnected component analysis on LoveDA on those two categories, creating a instance dataset from those semantic categories , while the others are kept with semantic lables such as "all agricultural land in the image".
-* "describe these targets objects in natural language using only what we know from their bboxes etc"
-* HSV missing acronym expansion, color values
-* lacking a bit more information on color selection. a simple mention to threshold values that aim to select a color with high confidence that its legit while dropping instances that show multi hues and are not evident which color they are
-* "we target the enhancement from two approaches" we can be a bit more accurate and say we prompt the LLM with two different tasks
-* "we provide bounding box annotations" more accurately, we overlap the bounding box or boxes of the target to help the LLM find it more easily. We also use other tricks to focus the attention of the LLM, providing two images, the first the entire original imagea and a second close up view on the target which helps with small targets and looking at surrounding features. we also utilize a mask overlay for land cover categories such as vegetation, because bounding boxes are not adequate to help locate these regions.
-* on the distillation side, we also note that the method also makes the student model Gemma3 avoid common pitfalls related to lack of instructions follwoing, for instance, mentioning the bounding box in the reffering expression, adhering to the task schema reliably, and outputing consistent styles of referring expressions, as well as the obvious reduced hallucination, partly due to the LoRa matrices being applied on the SigLIP vision encoder that Gemma3 itself uses for its multimodal backbone. when we mention the comparison with the base Gemma3 model, its important to highlight that this model is completely unusable out of the box because it does not even follow the required 2 task system wihtout finetuning due to its limited size, making the distallation necessary
-* we may need to reveiw the historic filter agumentation to clarify if its accruate with the code and also th explanation. 
-* i forgot a crucial aspect about the necessity of the rule based component, is in identifying targets that are unambiguous right out of the box. without this compoenent, the ambiguity problem of the expressions would make for a very unreliable dataset wher the expressions pointed to multiple targets, affecting trainng and model performance. its the selection of the targets by the rule based system that serves as a filter over ambiguous and hard to distinguish objects that might be present particularly in high density scenes. 
-* on the comparison with other datasets, lets also describe and clarify the number of referring instances/groups versus the number of semantic categories. these two numbers are also shown in the comparison table
->>>>>>> 13983868
 ### Dissertation writing:
 
 * Cover - add the Examination Committee and correct month and year
@@ -86,7 +69,6 @@
 ## Completed Tasks
 
 ### Article writing
-<<<<<<< HEAD
 Introduction:
 * missing command after "group-level expressions"
 * "A critical component to developing" here we say models for RRSIS, but more generally its models for RRSIS and referring segmentation of aerial photos
@@ -108,26 +90,3 @@
 * we may need to reveiw the historic filter agumentation to clarify if its accruate with the code and also th explanation. 
 * i forgot a crucial aspect about the necessity of the rule based component, is in identifying targets that are unambiguous right out of the box. without this compoenent, the ambiguity problem of the expressions would make for a very unreliable dataset wher the expressions pointed to multiple targets, affecting trainng and model performance. its the selection of the targets by the rule based system that serves as a filter over ambiguous and hard to distinguish objects that might be present particularly in high density scenes. 
 * on the comparison with other datasets, lets also describe and clarify the number of referring instances/groups versus the number of semantic categories. these two numbers are also shown in the comparison table
-=======
-Experiments:
-* "we first describe the model architecture and training setup used"
-* on Model Architecture, it has too much fluf, the point is to just say that we chose to utilize an existing proven model architecture, and the one we chose for the experiments was RSRefSeg due to stong reported results on RRSIS-D already. We also were able to adapt this archtiecture completely into our own PyTorch implementation adn verify those same results on RRSIS-D indenpendely, which confirmed the trust in the architecture to proceed with experiments. the rest of the seciton is good actually, just this littly clarification
-* we can include the GPU utilized was RTX A6000, one. we can specify the resultion of siglip was 384x384 . we already say that actually later, but best to place it early next to siglip. 
-* there is a problem across the paper with terminology being inconsistent on the Unique Only and Enhanced Only. these mean LLM Language Variations and LLM Visual Variations expressions, and we need to utilize these two terms only. 
-* "Aerial-D uses the combined-all validation set" this needs to be more clear, something like it uses all the 405k expressions. however we do break that down into two, smantic and instance 
-* we removed the threshold pass metrics so we need to remove that from text too
-* "by supervision type" we need another term, by target type maybe, semantic targets (land cover and all objects of a category) adn instance types (target single instances and groups of instances) as well as the full evaluation on all 405k targets.
-* "awaiting the placeholder entires" remove this now. explain difference between l and b are the rank, b stands for base and uses rank 16, l stands for large and uses rank 32, also b uses sam vit base, l uses sam vit large
-* on the Table 3, these are meant to be used as baseline values for future work evaluated on Aerial-D of other models 
-* on the scores of table 4, we dont need to specify numbers on our description, just highlight the key thing: the model matches or surpasses performance compared to existing models evaluated on those same datasets, in some cases, while maintaining robust performance on historic image filter handling and all 5 datasets evaluated in total. 
-* "the pending run" remove that obviously
-* "the combined model blends rule with llm expressions" wrong, it usees only LLM Visual Variations expressions, and this is exactly motivated and shown on this ablatino study where the model is trained only on aerial-d, 4 different models, and in fact the LLM Visual Variations have quite a bit generalizaiton capability due to the richness of the language, which makes for a higher signal subset of aeriald that requires less data to converge as shown by the epoch numbers until validation starts to rise
-* "gemma 3 frequently hallucinates" important to also highlight that it also fails to follow insttructions to do both the required tasks correctly in addition to to producing that correct output schema and producing artifacts such as mentionning the red bounding box which is meant as a guide to the target and not to be mentioned in the final expression
-* on the historic ablation, we utilize the base b model for comparison, ebcause it rains faster
-* "each block now seperates" remove this obviosly, "now" lol
-Conclusion and Future Work:
-* "benchmarks" become datasets
-* on the future work for multilingual, we can also mention more generally we can use specialized translation models to produce multilingual expression translations from the dataset, while keeping the full process still fully automatic. thes models can be LLMs with the proven gemma 3 distilation pipeline being able to be adapted for this task, or a dedicated translation model such as tower instruct
-* for the gemini 2.5 "exhibit image geneation" is innacurate, rather the model is trained to produce complete segmentation masks of objects and bounding boxes, with remarkable generalizaiont capabilities inherent of foundation LLMs, can be used to for instance take every image of Aerial-D and produce additional instance segmentations , expanding the mask and object/target variety in the dataset to be unrestricted, much like we unrestrict the language
-* on the conclusion side, emphasize the importance of Aerial-D in enabling a harder benchmark for RRSIS and in general referring expression segmentaiton in aerial pphotos, allowing for model work and experimentation with it 
->>>>>>> 13983868
