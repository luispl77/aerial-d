Dissertation writing: 

- Cover - add the Examination Committee and correct month and year
- 1.2 Document Structure - do not say AerialSeg [FIXED]
- 2 - Introduction - root text does not cover 2.1 [FIXED]
- 2.1 - x1, x2 and all other indices on the figure should be properly formated as indices, figure 2.1 and 2.2 [FIXED]
- 3 - root does not mention 3.2 [FIXED]
- 3.1.1 - citations missing after iSAID and LoveDA [FIXED]
- 3.1.1 - no mention of figure 3.1 or 3.2 [FIXED]
- 3.1.2 - missing citations after RefSegRS, RRSIS-D, and many others. Citations should not be at the end of paragraphs like that [FIXED]
- 3.1.2 - no mention of figure 3.3 in the text [FIXED]
- 3.1.3 - citations missing for UrbanSatSeg1960 [FIXED]
- 3.1.3 - missing mention to figure 3.4 and to all tables in text [FIXED]
 
- 3.2 - missing citations for CLIP and SigLIP, and others. [FIXED]
- 3.2 - missing citation to RSRefSeg , citations go directly after the first mentions of those resources [FIXED]
- 3.1.3 - missing statistics for UrbanSatSeg1960 in tables
<<<<<<< HEAD
 
- 4 - Aerial-D, not AerialD
- 4.1 - Aerial-D not AerialD
- 4.2 - Repeated explanation of LoveDA conversion to instance segmenation due to poor transition between those paragraphs
- 4.2 - missing citation to DBSCAN
- 4.3 - Large Language Models not in upper case and missing acronym after.
- 4.3 - missing citation to GPT-5 and o3
- 4.3 - could cost thousands of dollars, not hundreds, mention to the ablation study section which shows those costs
- 4.3 - citations need to appear after the keyword is mentioned at all times, for instance QLoRA 
- 4.4 - equation 4.6 is hanging alone
- 4.5 - Aerial-D not AerialD, also on figure 4.6 caption
=======
- 3.1.3 - missing mention to figure 3.4 and to all tables in text
- 3.2 - missing citations for CLIP and SigLIP, and others. 
- 3.2 - missing citation to RSRefSeg , citations go directly after the first mentions of those resources
- [FIXED] 4 - Aerial-D, not AerialD
- [FIXED] 4.1 - Aerial-D not AerialD
- [FIXED] 4.2 - Repeated explanation of LoveDA conversion to instance segmenation due to poor transition between those paragraphs
- [FIXED] 4.2 - missing citation to DBSCAN
- [FIXED] 4.3 - Large Language Models not in upper case and missing acronym after.
- [FIXED] 4.3 - missing citation to GPT-5 and o3
- [FIXED] 4.3 - could cost thousands of dollars, not hundreds, mention to the ablation study section which shows those costs
- [FIXED] 4.3 - citations need to appear after the keyword is mentioned at all times, for instance QLoRA 
- [FIXED] 4.4 - equation 4.6 is hanging alone
- [FIXED] 4.5 - Aerial-D not AerialD, also on figure 4.6 caption
>>>>>>> c112bf38
- 5 - do not say AerialSeg
- 5 - root is poorly written, we should start with a carry over of the dataset we have just built in the previous chapter and how we will now use it to experiment, in addition to other datasets, to train and evaluate models. Remove the strange prompt to every figure table etc, clearly an error
- 5.1 - missing citations to PyTorch and even LoRA and others. It is not fine tuned for aerial imagery out of the box, the LoRA matrices are what we train as per the RSRefSeg paper, plus the attention prompter. Consider revisiting the description of RSRefSeg in related work to better explain the role of attnprompter
- 5.2 - we now use SAM-ViT-Base, not Large. "The model" , not "The checkpoint"
- 5.2 - poor explanation of choice for Unique Only set. It is because we are trying to not overwhelm the other datasets. Mention to ablation studies showing that the Unique Expressions contain a lot of signal as shown in the generalization capability of a model trained on Unique Only. 
- 5.3 -  poorly written introduction to section. "Our main experiment" or "We first begin our experimentations with training a single model on all 5 datasets, while testing it also on all of them". 
- 5.3 percentages overflowing the paper
- 5.3 -  the model does not match or exceed, it has comparable results to the results reported in those papers
- 5.4 - missing root of the section
- 5.4.1 - do not mention the change in SAM model since we are now only using Base and rank 16. 
- 5.4.1 - inconsistency with percentages being bold in this section but not on the others
- 5.4.2 -  no reminder of the LLM enhancement phase and how we can choose a different LLM etc, therefore we do ablation to see the impact of switching LLMs etc
- 5.4.2 -  table 5.3 is huge
- 5.4.2 - because infrence no longer depends on a comercial api is wrong, its because the o3 model is much larger and requires a lot more compute to run compared to gemma3
- 5.4.2 - footnote might not be allowed in dissertation
- 5.4.3 -  table needs update to the results
- 6 - do not say AerialSeg
- 6 - root should preface the next two sections, "we finalize the work by concluding over the accomplishements, and also looking ahead into the future to extensions of this work and directions" something on those lines
- 6.2 - such as GPT-5 eg o3 is strange, which is it
- 6.2 - gemini 2.5 citation is wrong, pixel level understanding is not advartised like that or in those words
- Appendix A - missing reference to it on LLM enhancement section. Missing also description of complex dual image prompting tactic on LLM enhancement section
- missing list of acronyms

Code: 

root README.md: 
- Unnatural start to first subsection. Should begin with "the core of the work is to build Aerial-D , and on datagen folder is where all the tools are, from"
- Unnatural second subsection. "We implement the RSRefSeg architecture (github link) in pytorhc from scratch. the clipsam folder contains model.py describing the architecture, train.py to train, test.py etc etc"
- The Aerial-D creation pipeline includes a llm enhancement step, as described in the paper, in order to generate rich refering expressions. the llm folder contains the code to fine tune gemma 3 as well as obtain the data for it with o3

datagen/README.md
- Remove deepgloble as it is no longer part of the dataset
- missing mentioning bash scripts that download all the datasets
- only rule_viewer.py is functional currently
- missing mention to how to run the last step of the pipeline, the LLM enhancement

llm/README.md
- remove the gemma 3 enhancement scripts mention, as the last step of the pipeline takes care of that
- focus on first the o3 synthetic generation script
- then we mention how to train on the folder taht the o3 outputed

clipsam/README.md is mostly fine


<|MERGE_RESOLUTION|>--- conflicted
+++ resolved
@@ -10,24 +10,6 @@
 - 3.1.2 - missing citations after RefSegRS, RRSIS-D, and many others. Citations should not be at the end of paragraphs like that [FIXED]
 - 3.1.2 - no mention of figure 3.3 in the text [FIXED]
 - 3.1.3 - citations missing for UrbanSatSeg1960 [FIXED]
-- 3.1.3 - missing mention to figure 3.4 and to all tables in text [FIXED]
- 
-- 3.2 - missing citations for CLIP and SigLIP, and others. [FIXED]
-- 3.2 - missing citation to RSRefSeg , citations go directly after the first mentions of those resources [FIXED]
-- 3.1.3 - missing statistics for UrbanSatSeg1960 in tables
-<<<<<<< HEAD
- 
-- 4 - Aerial-D, not AerialD
-- 4.1 - Aerial-D not AerialD
-- 4.2 - Repeated explanation of LoveDA conversion to instance segmenation due to poor transition between those paragraphs
-- 4.2 - missing citation to DBSCAN
-- 4.3 - Large Language Models not in upper case and missing acronym after.
-- 4.3 - missing citation to GPT-5 and o3
-- 4.3 - could cost thousands of dollars, not hundreds, mention to the ablation study section which shows those costs
-- 4.3 - citations need to appear after the keyword is mentioned at all times, for instance QLoRA 
-- 4.4 - equation 4.6 is hanging alone
-- 4.5 - Aerial-D not AerialD, also on figure 4.6 caption
-=======
 - 3.1.3 - missing mention to figure 3.4 and to all tables in text
 - 3.2 - missing citations for CLIP and SigLIP, and others. 
 - 3.2 - missing citation to RSRefSeg , citations go directly after the first mentions of those resources
@@ -41,7 +23,6 @@
 - [FIXED] 4.3 - citations need to appear after the keyword is mentioned at all times, for instance QLoRA 
 - [FIXED] 4.4 - equation 4.6 is hanging alone
 - [FIXED] 4.5 - Aerial-D not AerialD, also on figure 4.6 caption
->>>>>>> c112bf38
 - 5 - do not say AerialSeg
 - 5 - root is poorly written, we should start with a carry over of the dataset we have just built in the previous chapter and how we will now use it to experiment, in addition to other datasets, to train and evaluate models. Remove the strange prompt to every figure table etc, clearly an error
 - 5.1 - missing citations to PyTorch and even LoRA and others. It is not fine tuned for aerial imagery out of the box, the LoRA matrices are what we train as per the RSRefSeg paper, plus the attention prompter. Consider revisiting the description of RSRefSeg in related work to better explain the role of attnprompter
